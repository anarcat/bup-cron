--- conflicted
+++ resolved
@@ -1080,15 +1080,10 @@
 
         with Pidfile(args.pidfile):
             success = process(args)
-<<<<<<< HEAD
     except SystemExit:
         return
-    except:
-        # get exception type and error, but print the traceback in debug
-=======
     except:  # noqa
         # Get exception type and error, but print the traceback in debug only.
->>>>>>> 6dedb550
         t, e, b = sys.exc_info()
         if args.debug:
             logging.warn(traceback.print_tb(b))
